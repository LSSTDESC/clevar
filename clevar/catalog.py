--- conflicted
+++ resolved
@@ -421,27 +421,15 @@
         non_mt_cols = [c for c in data.colnames if c.lower() not in mt_cols]
         out = self(data=data[non_mt_cols], **kwargs)
         # matching cols
-<<<<<<< HEAD
         for colname in [c.lower() for c in data.colnames if c.lower() in mt_cols]:
+            out[colname] = None
             col = np.array(data[colname], dtype=str)
             if colname in ('mt_self', 'mt_other', 'mt_cross'):
                 out[colname] = np.array(col, dtype=np.ndarray)
                 out[colname][out[colname]==''] = None
             if colname in ('mt_multi_self', 'mt_multi_other'):
-                out[colname] = [c.split(',') if len(c)>0 else [] for c in col]
-=======
-        for k, v in columns.items():
-            kl = k.lower()
-            if kl in mt_cols: # matching cols
-                out[kl] = None
-                col = np.array(data[v], dtype=str)
-                if kl in ('mt_self', 'mt_other', 'mt_cross'):
-                    out[kl] = np.array(col, dtype=np.ndarray)
-                    out[kl][out[kl]==''] = None
-                if kl in ('mt_multi_self', 'mt_multi_other'):
-                    for i, c in enumerate(col):
-                        out[kl][i] = c.split(',') if len(c)>0 else []
->>>>>>> e893139c
+                for i, c in enumerate(col):
+                    out[colname][i] = c.split(',') if len(c)>0 else []
         return out
     @classmethod
     def read(self, filename, name=None, labels={}, tags={}, full=False):
