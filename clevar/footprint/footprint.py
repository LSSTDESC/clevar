#!/usr/bin/env python
import warnings
import numpy as np

from ..catalog import ClData, ClCatalog
from ..geometry import convert_units, angular_bank, physical_bank
from ..utils import none_val, hp
from astropy.coordinates import SkyCoord
from astropy import units as u
from .nfw_funcs import nfw2D_profile_flatcore
from ..match_metrics import plot_helper as ph
from ..match_metrics.plot_helper import plt

class Footprint():
    '''
    Functions for footprint management

    Attributes
    ----------
    nside: int
        Heapix NSIDE
    nest: bool
        If ordering is nested
    data: clevar.ClData
        Data with columns: pixel, detfrac, zmax
    pixel_dict: dict
        Dictionary to point to pixel in data
    '''
    def __init__(self, *args, **kargs):
        '''
        Parameters
        ----------
        nside: int
            Heapix NSIDE
        nest: bool
            If ordering is nested
        pixels: array
            Pixels inside the footprint
        detfrac_vals: array
            Detection fraction
        zmax_vals: array
            Zmax
        '''
        self.data = ClData()
        self.nside = None
        self.nest = None
        if len(args)>0 or len(kargs)>0:
            self._add_values(*args, **kargs)
    def _add_values(self, nside, pixels, detfrac=None, zmax=None,
            nest=False):
        '''
        Adds provided values for attribues and assign default values to rest

        Parameters
        ----------
        nside: int
            Heapix NSIDE
        nest: bool
            If ordering is nested
        pixels: array
            Pixels inside the footprint
        detfrac: array
            Detection fraction. If None, value 1 is assigned.
        zmax: array
            Zmax. If None, value 99 is assigned.
        '''
        self.nside = nside
        self.nest = nest
        self.data.meta.update({'nside':nside, 'nest':nest})
        self.data['pixel'] = np.array(pixels, dtype=int)
        self.data['detfrac'] = none_val(detfrac, 1)
        self.data['zmax'] = none_val(zmax, 99)
        ra, dec = hp.pix2ang(nside, pixels, lonlat=True, nest=nest)
        self.data['SkyCoord'] = SkyCoord(ra*u.deg, dec*u.deg, frame='icrs')
        self.pixel_dict = {p:i for i, p in enumerate(self['pixel'])}
    def __getitem__(self, item):
        return self.data[item]
    def get_map(self, data, bad_val=0):
        '''
        Transforms a internal quantity into a map

        Parameters
        ----------
        data: str
            Name of internal data to be used.
        bad_val: float, None
            Values for pixels outside footprint.

        Returns
        -------
        Map
            Healpix map with the given values, other pixels are zero
        '''
        return hp.pix2map(self.nside, self['pixel'], self[data], bad_val)
    def get_values_in_pixels(self, data, pixels, bad_val, transform=lambda x:x):
        '''
        Transforms a internal quantity into a map

        Parameters
        ----------
        values: array
            Values in each pixel.
        data: str
            Name of internal data to be used.
        pixels: list
            List of pixels
        bad_val: float, None
            Values for pixels outside footprint.
        transform: function
            Function to be applied to data for value in pixel. Default is f(data)=data.

        Returns
        -------
        Map
            Healpix map with the given values, other pixels are zero
        '''
        return np.array([transform(self[data][self.pixel_dict[p]])
                        if p in self.pixel_dict else bad_val for p in pixels])
    def zmax_masks_from_footprint(self, ra, dec, z):
        '''
        Create a zmax mask for a catalog based on a footprint

        Parameters
        ----------
        ra: numpy array
            Ra array in degrees
        dec: numpy array
            Dec array in degrees
        z: numpy array
            Redshift array

        Returns
        -------
        ndarray
            Arrays of booleans of objects in footprint
        '''
        pixels = hp.ang2pix(self.nside, ra, dec, nest=self.nest, lonlat=True)
        print("## creating visibility mask ##")
        #zmax_vals = self.get_map(self['zmax'])[pixels] old method
        zmax_vals = self.get_values_in_pixels('zmax', pixels, 0)
        return z<=zmax_vals
    @classmethod
    def read(self, filename, nside, pixel_name, detfrac_name=None, zmax_name=None,
             nest=False):
        """
        Loads fits file and converst to FootprintZmax object

        Parameters
        ----------
        filename: str
            Name of input file
        nside: int
            Healpix nside
        pixel_name: str
            Name of pixel column
        detfrac_name: str, None
            Name of detection fraction colum. If None value 1 is assigned.
        zmax_name:
            Name of maximum redshit colum. If None value 99 is assigned.
        """
        self = Footprint()
        values = ClData.read(filename)
        self._add_values(nside=nside, nest=nest,
            pixels=values[pixel_name],
            detfrac=values[detfrac_name] if detfrac_name is not None else None,
            zmax=values[zmax_name] if zmax_name is not None else None)
        return self
    def __repr__(self,):
        out = f"FootprintZmax object with {len(self.data):,} pixels\n"
        out += "zmax: [%g, %g]\n"%(self['zmax'].min(), self['zmax'].max())
        out += "detfrac: [%g, %g]"%(self['detfrac'].min(), self['detfrac'].max())
        return out
    def _get_coverfrac(self, cl_sk, cl_z, aperture_radius, aperture_radius_unit,
                       cosmo=None, wtfunc=lambda pixels, sk: np.ones(len(pixels))):
        '''
        Get cover fraction

        Parameters
        ----------
        cl_sk: astropy.coordinates.SkyCoord
            Cluster SkyCoord [degrees, frame='icrs']
        cl_z: float
            Cluster redshift
        aperture_radius: float
            Radius of aperture
        aperture_radius_unit: str
            Unit of aperture radius
        cosmo: clevar.Cosmology object
            Cosmology object for when aperture has physical units.
        wtfunc: function
            Window function, must take (pixels, SkyCoord) as input.
            Default is flat window.

        Returns
        -------
        float
            Cover fraction
        '''
        if aperture_radius_unit in physical_bank and cosmo is None:
            raise TypeError('A cosmology is necessary if aperture in physical units.')
        pix_list = hp.query_disc(
            nside=self.nside, inclusive=True, nest=self.nest,
            vec=hp.pixelfunc.ang2vec(cl_sk.ra.value, cl_sk.dec.value, lonlat=True),
            radius=convert_units(aperture_radius, aperture_radius_unit, 'radians',
                                 redshift=cl_z, cosmo=cosmo)
            )
        weights = np.array(wtfunc(pix_list, cl_sk))
        detfrac_vals = self.get_values_in_pixels('detfrac', pix_list, 0)
        zmax_vals = self.get_values_in_pixels('zmax', pix_list, 0)
        values = detfrac_vals*np.array(cl_z<=zmax_vals, dtype=float)
        return (weights*values).sum()/weights.sum()
    def _get_coverfrac_nfw2D(self, cl_sk, cl_z, cl_radius, cl_radius_unit,
                             aperture_radius, aperture_radius_unit, cosmo):
        '''
        Cover fraction with NFW 2D flatcore window. It is computed using:

        Parameters
        ----------
        cl_sk: astropy.coordinates.SkyCoord
            Cluster SkyCoord [degrees, frame='icrs']
        cl_z: float
            Cluster redshift
        cl_radius: float
            Cluster radius
        cl_radius_unit: str
            Unit of cluster radius
        aperture_radius: float
            Radius of aperture
        aperture_radius_unit: str
            Unit of aperture radius
        cosmo: clevar.Cosmology object
            Cosmology object.

        Returns
        -------
        float
        '''
        cl_radius_mpc = convert_units(cl_radius, cl_radius_unit, 'mpc', redshift=cl_z, cosmo=cosmo)
        return self._get_coverfrac(cl_sk, cl_z, aperture_radius, aperture_radius_unit, cosmo=cosmo,
            wtfunc=lambda pix_list, cl_sk: self._nfw_flatcore_window_func(
                pix_list, cl_sk, cl_z, cl_radius_mpc, cosmo))
    def get_coverfrac(self, cl_ra, cl_dec, cl_z, aperture_radius, aperture_radius_unit,
                      cosmo=None, wtfunc=lambda pixels, sk: np.ones(len(pixels))):
        r'''
        Get cover fraction with a given window.

        .. math::
            CF(R) = \frac{\sum_{r_i<R}w(r_i)df(r_i)}{\sum_{r_i<R}w(r_i)}

        where the index `i` represents pixels of the footprint,
        :math:`r_i` is the distance between the cluster center and the pixel center,
        :math:`R` is the aperture radius to be considered
        and :math:`w` is the window function.

        Parameters
        ----------
        cl_ra: float
            Cluster RA in deg
        cl_dec: float
            Cluster DEC in deg
        cl_z: float
            Cluster redshift
        aperture_radius: float
            Radius of aperture
        aperture_radius_unit: str
            Unit of aperture radius
        cosmo: clevar.Cosmology object
            Cosmology object for when aperture has physical units.
        wtfunc: function
            Window function, must take (pixels, SkyCoord) as input.
            Default is flat window.

        Returns
        -------
        float
            Cover fraction
        '''
        return self._get_coverfrac(SkyCoord(cl_ra*u.deg, cl_dec*u.deg, frame='icrs'),
                                   cl_z, aperture_radius, aperture_radius_unit,
                                   cosmo=cosmo, wtfunc=wtfunc)
    def get_coverfrac_nfw2D(self, cl_ra, cl_dec, cl_z, cl_radius, cl_radius_unit,
                            aperture_radius, aperture_radius_unit, cosmo):
        r'''
        Cover fraction with NFW 2D flatcore window.

        .. math::
            CF(R) = \frac{\sum_{r_i<R}w_{NFW}(r_i)df(r_i)}{\sum_{r_i<R}w_{NFW}(r_i)}

        where the index `i` represents pixels of the footprint,
        :math:`r_i` is the distance between the cluster center and the pixel center,
        :math:`R` is the aperture radius to be considered
        and :math:`w_{nfw}` is the NFW 2D flatcore window function.

        Parameters
        ----------
        cl_ra: float
            Cluster RA in deg
        cl_dec: float
            Cluster DEC in deg
        cl_z: float
            Cluster redshift
        cl_radius: float
            Cluster radius
        cl_radius_unit: str
            Unit of cluster radius
        aperture_radius: float
            Radius of aperture
        aperture_radius_unit: str
            Unit of aperture radius
        cosmo: clevar.Cosmology object
            Cosmology object.

        Returns
        -------
        float

        Notes
        -----
            The NFW 2D function was taken from section 3.1 of arXiv:1104.2089 and was
            validated with Rs = 0.15 Mpc/h (0.214 Mpc) and Rcore = 0.1 Mpc/h (0.142 Mpc).
        '''
        return self._get_coverfrac_nfw2D(SkyCoord(cl_ra*u.deg, cl_dec*u.deg, frame='icrs'),
                                         cl_z, cl_radius, cl_radius_unit,
                                         aperture_radius, aperture_radius_unit, cosmo=cosmo)
    def _nfw_flatcore_window_func(self, pix_list, cl_sk, cl_z, cl_radius, cosmo):
        '''
        Get aperture function for NFW 2D Profile with a top-hat core

        Parameters
        ----------
        pix_list: list
            List of pixels in the aperture
        cl_sk: astropy.coordinates.SkyCoord
            Cluster SkyCoord [degrees, frame='icrs']
        cl_z: float
            Cluster redshift
        cl_radius: float
            Cluster radius in Mpc

        Returns
        -------
        array
            Value of the aperture function at each pixel
        '''
        Rs = 0.15/cosmo['h'] # 0.214Mpc
        Rcore = 0.1/cosmo['h'] # 0.142Mpc
        R = self.get_values_in_pixels('SkyCoord', pix_list, Rcore,
            transform=lambda x: convert_units(cl_sk.separation(x).value,
                                              'degrees', 'mpc', cl_z, cosmo)
            )
        return nfw2D_profile_flatcore(R, cl_radius, Rs, Rcore)
    def plot(self, data, bad_val=hp.UNSEEN, auto_lim=False, ra_lim=None, dec_lim=None,
             cluster=None, cluster_kwargs={}, cosmo=None, fig=None, figsize=None, **kwargs):
        """
        Plot footprint. It can also overlay clusters with their radial sizes.

        Parameters
        ----------
        data: str
            Name of internal data to be used.
        bad_val: float
            Values for pixels outside footprint.
        auto_lim: bool
            Set automatic limits for ra/dec.
        ra_lim: list
            RA limits in degrees.
        dec_lim: list
            DEC limits in degrees.
        cluster: clevar.ClCatalog
            Clusters to be overlayed on footprint.
        cluster_kwargs: dict
            Keyword arguments to plot clusters. If cluster radius used, arguments
            for plt.Circle function, if not arguments for plt.scatter.
        cosmo: clevar.Cosmology object
            Cosmology object for when cluster radius has physical units.
        fig: matplotlib.figure.Figure, None
            Matplotlib figure object. If not provided a new one is created.
        figsize: tuple
            Width, height in inches (float, float). Default value from hp.cartview.
        **kwargs:
            Extra arguments for hp.cartview:

                * xsize (int) : The size of the image. Default: 800
                * title (str) : The title of the plot. Default: None
                * min (float) : The minimum range value
                * max (float) : The maximum range value
                * remove_dip (bool) : If :const:`True`, remove the dipole+monopole
                * remove_mono (bool) : If :const:`True`, remove the monopole
                * gal_cut (float, scalar) : Symmetric galactic cut for \
                the dipole/monopole fit. Removes points in latitude range \
                [-gal_cut, +gal_cut]
                * format (str) : The format of the scale label. Default: '%g'
                * cbar (bool) : Display the colorbar. Default: True
                * notext (bool) : If True, no text is printed around the map
                * norm ({'hist', 'log', None}) : Color normalization, \
                hist= histogram equalized color mapping, log= logarithmic color \
                mapping, default: None (linear color mapping)
                * cmap (a color map) :  The colormap to use (see matplotlib.cm)
                * badcolor (str) : Color to use to plot bad values
                * bgcolor (str) : Color to use for background
                * margins (None or sequence) : Either None, or a \
                sequence (left,bottom,right,top) giving the margins on \
                left,bottom,right and top of the axes. Values are relative to \
                figure (0-1). Default: None

        Returns
        -------
        fig: matplotlib.pyplot.figure
            Figure of the plot. The main can be accessed at fig.axes[0], and the colorbar
            at fig.axes[1].
        """
<<<<<<< HEAD
        fig, ax, cb = ph.plot_healpix_map(
            self.get_map(data, bad_val), nest=self.nest, auto_lim=auto_lim, bad_val=bad_val,
            ra_lim=ra_lim, dec_lim=dec_lim, fig=fig, figsize=figsize, **kwargs)
        if cb:
=======
        kwargs_ = {'flip':'geo', 'title':None, 'cbar':True, 'nest':self.nest}
        kwargs_.update(kwargs)
        if auto_lim:
            edge = 2*(hp.nside2resol(self.nside, arcmin=True)/60)
            ra, dec = hp.pix2ang(
                self.nside,
                self.data['pixel'][self.data[data]!=bad_val],
                nest=self.nest, lonlat=True)
            if ra.min()<180. and ra.max()>180.:
                gap_ra = 360.-(ra.max()-ra.min())
                gap_ra2 = ra[ra>180.].min()-ra[ra<180.].max()
                if gap_ra2>gap_ra:
                    ra[ra>180.] -= 360.

            kwargs_['lonra'] = [max(-360, ra.min()-edge), min(360, ra.max()+edge)]
            kwargs_['latra'] = [max(-90, dec.min()-edge), min(90, dec.max()+edge)]

        kwargs_['lonra'] = ra_lim if ra_lim else kwargs_.get('lonra')
        kwargs_['latra'] = dec_lim if dec_lim else kwargs_.get('latra')

        if (kwargs_['lonra'] is None)!=(kwargs_['latra'] is None):
            raise ValueError('When auto_lim=False, ra_lim and dec_lim must be provided together.')

        figsize = kwargs_.pop('figsize', None)
        fig = plt.figure()
        hp.cartview(self.get_map(data, bad_val), hold=True, **kwargs_)
        ax = fig.axes[0]
        ax.axis('on')
        xlim, ylim = ax.get_xlim(), ax.get_ylim()

        if figsize:
            ax.set_aspect('auto')
            fig.set_size_inches(figsize)

        if kwargs_['cbar']:
            cb = fig.axes[1]
>>>>>>> 124e1222
            cb.set_xlabel(data)

        xlim, ylim = ax.get_xlim(), ax.get_ylim()
        if cluster is not None:
            if isinstance(cluster, ClCatalog):
                if 'radius' in cluster.colnames and cluster.radius_unit is not None:
                    if (cluster.radius_unit in physical_bank and
                            (cosmo is None or 'z' not in cluster.colnames)):
                        raise TypeError(
                            'A cosmology and cluster redsift is necessary if '
                            'cluster radius in physical units.')
                    cl_kwargs = dict(color='b', fill=0, lw=1)
                    cl_kwargs.update(cluster_kwargs)
                    rad_deg = convert_units(cluster['radius'], cluster.radius_unit, 'degrees',
                                            redshift=cluster['z'], cosmo=cosmo)
                    lims_mask = lambda ra, dec, rad_deg: (
                        (ra+rad_deg>=xlim[0])*(ra-rad_deg<xlim[1])
                        *(dec+rad_deg>=ylim[0])*(dec-rad_deg<ylim[1]))
                    plt_cl = lambda ra, dec, radius: [
                        ax.add_patch(plt.Circle((ra_, dec_), radius=radius_, **cl_kwargs))
                        for ra_, dec_, radius_ in
                        np.transpose([ra, dec, radius])[lims_mask(ra, dec, radius)]]\
                        if len(ra)>0 else []
                else:
                    warnings.warn("Column 'radius' or radius_unit of cluster not set up. "
                                  "Plotting clusters as points with plt.scatter.")
                    cl_kwargs = dict(color='b', s=5)
                    cl_kwargs.update(cluster_kwargs)
                    rad_deg = np.ones(cluster.size)
                    lims_mask = lambda ra, dec: ((ra>=xlim[0])*(ra<xlim[1])*(dec>=ylim[0])*(dec<ylim[1]))
                    plt_cl = lambda ra, dec, radius: \
                        ax.scatter(*np.transpose([ra, dec])[lims_mask(ra, dec)].T, **cl_kwargs)
                # Plot clusters in regular range
                plt_cl(cluster['ra'], cluster['dec'], rad_deg)
                # Plot clusters using -180<ra<0
                if ax.get_xlim()[0]<=0.:
                    ra2, dec2, r2 = np.transpose([cluster['ra'], cluster['dec'], rad_deg])[
                        (cluster['ra']>=180)].T
                    ra2 -= 360.
                    plt_cl(ra2, dec2, r2)
                # Plot clusters using 180<ra<360
                if ax.get_xlim()[1]>=180.:
                    ra2, dec2, r2 = np.transpose([cluster['ra'], cluster['dec'], rad_deg])[
                        (cluster['ra']<=0)].T
                    ra2 += 360.
                    plt_cl(ra2, dec2, r2)
                # Plot clusters using ra>360 (for xlim [360<, >0])
                if ax.get_xlim()[1]>=360.:
                    ra2, dec2, r2 = np.transpose([cluster['ra'], cluster['dec'], rad_deg])[
                        (cluster['ra']>=0)].T
                    ra2 += 360.
                    plt_cl(ra2, dec2, r2)
            else:
                raise TypeError(f'cluster argument (={cluster}) must be a ClCatalog.')

<<<<<<< HEAD
=======
        ax.set_xlim(xlim)
        ax.set_ylim(ylim)
        xticks = ax.get_xticks()
        xticks[xticks>=360] -= 360
        if all(int(i)==i for i in xticks):
            xticks = np.array(xticks, dtype=int)
        ax.set_xticks(ax.get_xticks())
        ax.set_xticklabels(xticks)
        ax.set_xlim(xlim)
        ax.set_ylim(ylim)
        ax.set_xlabel('RA')
        ax.set_ylabel('DEC')

>>>>>>> 124e1222
        return fig<|MERGE_RESOLUTION|>--- conflicted
+++ resolved
@@ -409,49 +409,10 @@
             Figure of the plot. The main can be accessed at fig.axes[0], and the colorbar
             at fig.axes[1].
         """
-<<<<<<< HEAD
         fig, ax, cb = ph.plot_healpix_map(
             self.get_map(data, bad_val), nest=self.nest, auto_lim=auto_lim, bad_val=bad_val,
             ra_lim=ra_lim, dec_lim=dec_lim, fig=fig, figsize=figsize, **kwargs)
         if cb:
-=======
-        kwargs_ = {'flip':'geo', 'title':None, 'cbar':True, 'nest':self.nest}
-        kwargs_.update(kwargs)
-        if auto_lim:
-            edge = 2*(hp.nside2resol(self.nside, arcmin=True)/60)
-            ra, dec = hp.pix2ang(
-                self.nside,
-                self.data['pixel'][self.data[data]!=bad_val],
-                nest=self.nest, lonlat=True)
-            if ra.min()<180. and ra.max()>180.:
-                gap_ra = 360.-(ra.max()-ra.min())
-                gap_ra2 = ra[ra>180.].min()-ra[ra<180.].max()
-                if gap_ra2>gap_ra:
-                    ra[ra>180.] -= 360.
-
-            kwargs_['lonra'] = [max(-360, ra.min()-edge), min(360, ra.max()+edge)]
-            kwargs_['latra'] = [max(-90, dec.min()-edge), min(90, dec.max()+edge)]
-
-        kwargs_['lonra'] = ra_lim if ra_lim else kwargs_.get('lonra')
-        kwargs_['latra'] = dec_lim if dec_lim else kwargs_.get('latra')
-
-        if (kwargs_['lonra'] is None)!=(kwargs_['latra'] is None):
-            raise ValueError('When auto_lim=False, ra_lim and dec_lim must be provided together.')
-
-        figsize = kwargs_.pop('figsize', None)
-        fig = plt.figure()
-        hp.cartview(self.get_map(data, bad_val), hold=True, **kwargs_)
-        ax = fig.axes[0]
-        ax.axis('on')
-        xlim, ylim = ax.get_xlim(), ax.get_ylim()
-
-        if figsize:
-            ax.set_aspect('auto')
-            fig.set_size_inches(figsize)
-
-        if kwargs_['cbar']:
-            cb = fig.axes[1]
->>>>>>> 124e1222
             cb.set_xlabel(data)
 
         xlim, ylim = ax.get_xlim(), ax.get_ylim()
@@ -507,20 +468,4 @@
             else:
                 raise TypeError(f'cluster argument (={cluster}) must be a ClCatalog.')
 
-<<<<<<< HEAD
-=======
-        ax.set_xlim(xlim)
-        ax.set_ylim(ylim)
-        xticks = ax.get_xticks()
-        xticks[xticks>=360] -= 360
-        if all(int(i)==i for i in xticks):
-            xticks = np.array(xticks, dtype=int)
-        ax.set_xticks(ax.get_xticks())
-        ax.set_xticklabels(xticks)
-        ax.set_xlim(xlim)
-        ax.set_ylim(ylim)
-        ax.set_xlabel('RA')
-        ax.set_ylabel('DEC')
-
->>>>>>> 124e1222
         return fig