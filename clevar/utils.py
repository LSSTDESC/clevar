"""General utility functions that are used in multiple modules"""
import importlib

import time

import numpy as np
from scipy.interpolate import interp1d
import healpy as hp


def import_safe(libname):
    """Safe importing library

    Parameters
    ----------
    libname : str
        Name of library

    Returns
    -------
    library, None
        Library if import is successful
    """
    try:
        return importlib.import_module(libname)
    except ImportError:
        return None


########################################################################
########## Time profiler ###############################################
########################################################################


class ClassLevelProfiler:
    """
    Class to store level within run.
    """

    @property
    def level(self):
        """level within calls"""
        return self.__level

    def __init__(self):
        self.__level = 0

    def print(self, *args, **kwargs):
        """
        Print text with left spacing according to current level.

        Parameters
        ----------
        args, kwargs: list, dict
            Same arguments as print function.
        """
        sep = kwargs.get("sep", " ")
        print("  " * self.level + sep.join(args))

    def next_level(self):
        """
        Add new level to current state.
        """
        self.__level += 1

    def previous_level(self):
        """
        Go back to previous level.
        """
        self.__level -= 1

    def reset_level(self):
        """
        Reset level to 0.
        """
        self.__level = 0


LPROFILER = ClassLevelProfiler()


class Timer:
    """
    Class to time lines of function.

    Example
    -----

    Start by creating the object in module to store levels

        LPROFILER.reset_level()

    Then add following lines within a function:

        LPtime = Timer(self.__class__.__name__+"."+inspect.currentframe().f_code.co_name)
        LPtime.title(" (some subtitle)")
        LPtime.time()
        LPtime.end() # close object
    """

    def __init__(self, name):
        self.name = name
        self.step = 0
        self.t0 = time.time()
        LPROFILER.next_level()

    def title(self, extra=""):
        """
        Display name of class+counter+extra. Also benchmarks time.

        Parameters
        ----------
        extra: str
            Extra text for display.
        """
        LPROFILER.print(f"{self.name}.{self.step}{extra}")
        self.t0 = time.time()
        self.step += 1

    def time(self):
        """
        Display time since last call of Timer.title.
        """
        dt = time.time() - self.t0
        LPROFILER.print(f" {dt:.4f} seconds")
        return dt

    def end(self):
        """
        Reset state to before class creation.
        """
        LPROFILER.previous_level()


########################################################################
########## Improved list and dict ######################################
########################################################################


class NameList(list):
    """
    List without case consideration in `in` function
    """

    def __contains__(self, item):  # implements `in`
        if isinstance(item, str):
            return item.lower() in (n.lower() for n in self)
        return list.__contains__(self, item)


class LowerCaseDict(dict):
    """
    Dictionary with lowercase keys
    """

    # pylint: disable-msg=protected-access

    @classmethod
    def _k(cls, key):
        return key.lower() if isinstance(key, str) else key

    def __init__(self, *args, **kwargs):
        super().__init__(*args, **kwargs)
        self._convert_keys()

    def __getitem__(self, key):
        return super().__getitem__(self.__class__._k(key))

    def __setitem__(self, key, value):
        super().__setitem__(self.__class__._k(key), value)

    def __delitem__(self, key):
        return super().__delitem__(self.__class__._k(key))

    def __contains__(self, key):
        return super().__contains__(self.__class__._k(key))

    def pop(self, key, *args, **kwargs):
        return super().pop(self.__class__._k(key), *args, **kwargs)

    def get(self, key, *args, **kwargs):
        return super().get(self.__class__._k(key), *args, **kwargs)

    def setdefault(self, key, *args, **kwargs):
        return super().setdefault(self.__class__._k(key), *args, **kwargs)

    def update(self, E=None, **F):
        super().update(self.__class__({} if E is None else E))
        super().update(self.__class__(**F))

    def _convert_keys(self):
        for key in list(self.keys()):
            value = super().pop(key)
            self[key] = value


########################################################################
########## Helpful functions ###########################################
########################################################################


veclen = np.vectorize(len)
<<<<<<< HEAD
def index_list(input_list, indexes):
    """Get list sorted by index list

    Parameters
    ----------
    input_list: list
        Input list
    indexes: list
        List of indexes

    Returns
    -------
    list
        input_list sorted by indexes.
    """
    return [input_list[i] for i in indexes]
=======

>>>>>>> 13c60110

def none_val(value, none_value):
    """
    Set default value to be returned if input is None

    Parameters
    ----------
    value:
        Input value
    none_value:
        Value to be asserted if input is None

    Returns
    -------
    type(value), type(none_value)
        Value if value is not None else none_value
    """
    return value if value is not None else none_value


def autobins(values, bins, log=False):
    """
    Get bin values automatically from bins, values

    Parameters
    ----------
    values: array
        Data
    bins: int, array
        Bins/Number of bins
    log: bool
        Logspaced bins (used if bins is int)

    Returns
    -------
    ndarray
        Bins based on values
    """
    if hasattr(bins, "__len__"):
        bins = np.array(bins)
    elif log:
        logvals = np.log10(values)
        bins = np.logspace(logvals.min(), logvals.max(), bins + 1)
        bins[-1] *= 1.0001
    else:
        bins = np.linspace(values.min(), values.max(), bins + 1)
        bins[-1] *= 1.0001
    return bins


def binmasks(values, bins):
    """
    Get corresponding masks for each bin. Last bin is inclusive.

    Parameters
    ----------
    values: array
        Data
    bins: array
        Bins

    Returns
    -------
    bin_masks: list
        List of masks for each bin
    """
    bin_masks = [(values >= b0) * (values < b1) for b0, b1 in zip(bins, bins[1:])]
    bin_masks[-1] += values == bins[-1]
    return bin_masks


def str2dataunit(input_str, units_bank, err_msg=""):
    """
    Convert a string to a float with unit.
    ex: '1mpc' -> (1, 'mpc')

    Parameters
    ----------
    input_str: str
        Input string
    unit_bank: list
        Bank of units available.
    """
    # pylint: disable-msg=bare-except
    for unit in units_bank:
        if unit.lower() in input_str.lower():
            try:
                return float(input_str.lower().replace(unit.lower(), "")), unit.lower()
            except:
                pass
    raise ValueError(f"Unknown unit of '{input_str}', must be in {units_bank}. {err_msg}")


def gaussian(value, mean, std):
    """
    Gaussian function.

    Parameters
    ----------
    value: float, array
        Point(s) to compute the distribution.
    mean: float, array
        Mean ("centre") of the distribution.
    std: float, array
        Standard deviation (spread or "width") of the distribution. Must be non-negative.

    Returns
    -------
    float, array
        Value of the gaussian distribution at input `value`.
    """
    return np.exp(-0.5 * (value - mean) ** 2 / std**2) / np.sqrt(2 * np.pi) / std


def pack_mt_col(col):
    """Convert match column for saving catalog"""
    return list(map(lambda c: c if c else "", col))


def pack_mmt_col(col):
    """Convert multiple match column for saving catalog"""
    return list(map(lambda c: ",".join(c) if c else "", col))


def unpack_mt_col(col):
    """Convert match column from saved catalog"""
    out = np.array(np.array(col, dtype=str), dtype=np.ndarray)
    out[out == ""] = None
    return out


def unpack_mmt_col(col):
    """Convert multiple match column from saving catalog"""
    out = np.full(col.size, None)
    for i, value in enumerate(np.array(col, dtype=str)):
        out[i] = value.split(",") if len(value) > 0 else []
    return out


########################################################################
### dict functions #####################################################
########################################################################
def deep_update(dict_base, dict_update):
    """
    Update a multi-layer dictionary.

    Parameters
    ----------
    dict_base: dict
        Dictionary to be updated
    dict_update: dict
        Dictionary with the updates

    Returns
    -------
    dict_base: dict
        Updated dictionary (the input dict is also updated)
    """
    for key, value in dict_update.items():
        if isinstance(value, dict) and key in dict_base:
            deep_update(dict_base[key], value)
        else:
            dict_base[key] = dict_update[key]
    return dict_base


def dict_with_none(dict_in):
    """
    Get dict replacing "None" with None.

    Parameters
    ----------
    dict_in : dict
        Input dictionary

    Returns
    -------
    dict
        Dictionary with None instead of "None".
    """
    return {k: (None if str(v) == "None" else v) for k, v in dict_in.items()}


def updated_dict(*dict_list):
    """
    Returns an dictionary with updated values if new dictionaries are not none

    Parameters
    ----------
    *dict_list: positional arguments
        Lists of dictionary with updated values

    Returns
    -------
    dict
        Updated dictionary
    """
    out = {}
    for update_dict in dict_list:
        updict = none_val(update_dict, {})
        if not isinstance(updict, dict):
            raise ValueError(
                f"all arguments of updated_dict must be dictionaries or None, got: {updict}"
            )
        out.update(updict)
    return out


def subdict(dict_in, keys):
    """
    Create a sub dictionary with only specific keys.

    Parameters
    ----------
    dict_in : dict
        Input dictionary.
    keys : list
        List of wanted keys.

    Returns
    -------
    dict
        Dictionary with selected keys.
    """
    return {key: dict_in[key] for key in keys}


def subdict_exclude(dict_in, keys):
    """
    Create a sub dictionary excluding specific keys.

    Parameters
    ----------
    dict_in : dict
        Input dictionary.
    keys : list
        List of wanted keys.

    Returns
    -------
    dict
        Dictionary with selected keys.
    """
    return {key: value for key, value in dict_in.items() if key not in keys}


def add_dicts_diff(dict1, dict2, pref="", diff_lines=None):
    """
    Adds the differences between dictionaries to a list

    Parameters
    ----------
    dict1, dict2: dict
        Dictionaies to be compared
    pref: str
        Prefix to be added in output
    diff_lines: list, None
        List where differences will be appended to. If None, it is a new list.
    """
    if diff_lines is None:
        diff_lines = []
    for key in set(k for d in (dict1, dict2) for k in d):
        if key not in dict1:
            diff_lines.append((f"{pref}[{key}]", "missing", "present"))
            return
        if key not in dict2:
            diff_lines.append((f"{pref}[{key}]", "present", "missing"))
            return
        if dict1[key] != dict2[key]:
            if isinstance(dict1[key], dict):
                add_dicts_diff(dict1[key], dict2[key], pref=f"{pref}[{key}]", diff_lines=diff_lines)
            else:
                diff_lines.append((f"{pref}[{key}]", str(dict1[key]), str(dict2[key])))


def get_dicts_diff(dict1, dict2, keys=None, header=("Name", "dict1", "dict2"), msg=""):
    """
    Get all the differences between dictionaries, accounting for nested dictionaries.
    If there are differences, a table with the information is printed.

    Parameters
    ----------
    dict1, dict2: dict
        Dictionaries to be compared
    keys: list, None
        List of keys to be compared. If None, all keys are compared
    header: tuple
        Header for differences table
    msg: str
        Message printed before the differences

    Returns
    -------
    diff_lines:
        List of dictionaries differences
    """
    diff_lines = [header]
    if keys is None:
        keys = set(list(dict1.keys()) + list(dict2.keys()))
    for key in keys:
        add_dicts_diff(
            dict1.get(key, {}), dict2.get(key, {}), pref=f"[{key}]", diff_lines=diff_lines
        )
    if len(diff_lines) > 1:
        diff_lines = np.array(diff_lines)
        max_sizes = [max(veclen(l)) for l in diff_lines.T]
        fmts = f"  %-{max_sizes[0]}s | %{max_sizes[1]}s | %{max_sizes[2]}s"
        print(msg)
        print(fmts % tuple(diff_lines[0]))
        print(f'  {"-"*max_sizes[0]}-|-{"-"*max_sizes[1]}-|-{"-"*max_sizes[2]}')
        for line in diff_lines[1:]:
            print(fmts % tuple(line))
    return diff_lines[1:]


########################################################################
########## Smooth Line #################################################
########################################################################


def smooth_loop(xvalues, yvalues, scheme=(1, 1)):
    """Loop for smooth line using pixar's algorithm.

    Parameters
    ----------
    xvalues: array
        x values.
    yvalues: array
        y values.
    scheme: tuple
        Scheme to be used for smoothening. Newton's binomial coefficients work better.

    Returns
    -------
    xsmooth, ysmooth: array
        Smoothened line

    Note
    ----
    Good description of the method can be found at
    https://www.youtube.com/watch?v=mX0NB9IyYpU&ab_channel=Numberphile
    """
    # add midpoints
    xmid = 0.5 * (xvalues[:-1] + xvalues[1:])
    ymid = interp1d(xvalues, yvalues, kind="linear")(xmid)
    xsmooth, ysmooth = np.zeros(len(xvalues) + len(xmid)), np.zeros(len(yvalues) + len(ymid))
    xsmooth[::2] = xvalues
    xsmooth[1::2] = xmid
    ysmooth[::2] = yvalues
    ysmooth[1::2] = ymid

    # move
    n_edge = int(len(scheme) / 2)
    ncrop = 2 * n_edge

    xmid_new = np.zeros(xsmooth.size - ncrop)
    ymid_new = np.zeros(ysmooth.size - ncrop)
    i = 0
    for weight in scheme:
        if i == len(scheme) / 2:
            i += 1
        xmid_new += weight * xsmooth[i : xsmooth.size - ncrop + i]
        ymid_new += weight * ysmooth[i : ysmooth.size - ncrop + i]
        i += 1

    xmid_new /= sum(scheme)
    ymid_new /= sum(scheme)
    xsmooth[n_edge:-n_edge] = xmid_new
    ysmooth[n_edge:-n_edge] = ymid_new
    return xsmooth, ysmooth


def smooth_line(xvalues, yvalues, n_increase=10, scheme=(1, 2, 1)):
    """Make smooth line using pixar's algorithm.

    Parameters
    ----------
    xvalues: array
        x values.
    yvalues: array
        y values.
    n_increase: int
        Number of loops for the algorithm.
    scheme: tuple
        Scheme to be used for smoothening. Newton's binomial coefficients work better.

    Returns
    -------
    xsmooth, ysmooth: array
        Smoothened line

    Note
    ----
    Good description of the method can be found at
    https://www.youtube.com/watch?v=mX0NB9IyYpU&ab_channel=Numberphile
    """
    if n_increase == 0:
        return xvalues, yvalues
    xsmooth, ysmooth = smooth_loop(xvalues, yvalues, scheme=scheme)
    for _ in range(1, n_increase):
        xsmooth, ysmooth = smooth_loop(xsmooth, ysmooth, scheme=scheme)
    return xsmooth, ysmooth


########################################################################
########## Monkeypatching healpy #######################################
########################################################################


def pix2map(nside, pixels, values, null):
    """
    Convert from pixels, values to map

    Parameters
    ----------
    nside: int
        Healpix nside
    pixels: array
        Array of pixel indices
    values: Array
        Value of map in each pixel
    null: obj
        Value for pixels outside the map
    """
    outmap = np.zeros(12 * nside**2) + null
    outmap[pixels] = values
    return outmap


def neighbors_of_pixels(nside, pixels, nest=False):
    """
    Get all neighbors of a pixel list

    Parameters
    ----------
    nside: int
        Healpix nside
    pixels: array
        Array of pixel indices
    nest: bool
        If ordering is nested

    Return
    ------
    array
        Neighbor pixels
    """
    nbs = np.array(list(set(hp.get_all_neighbours(nside, pixels, nest=nest).flatten())))
    return nbs[nbs > -1]


hp.pix2map = pix2map
hp.neighbors_of_pixels = neighbors_of_pixels<|MERGE_RESOLUTION|>--- conflicted
+++ resolved
@@ -200,7 +200,6 @@
 
 
 veclen = np.vectorize(len)
-<<<<<<< HEAD
 def index_list(input_list, indexes):
     """Get list sorted by index list
 
@@ -217,9 +216,6 @@
         input_list sorted by indexes.
     """
     return [input_list[i] for i in indexes]
-=======
-
->>>>>>> 13c60110
 
 def none_val(value, none_value):
     """
