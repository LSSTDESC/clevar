--- conflicted
+++ resolved
@@ -111,8 +111,7 @@
         # Set angular radius
         if match_radius == 'cat':
             print('* ang radius from cat')
-<<<<<<< HEAD
-            in_rad, in_rad_unit = cat['rad'], cat.radius_unit
+            in_rad, in_rad_unit = cat['radius'], cat.radius_unit
             # when units is m#
             if in_rad_unit.lower()!='mpc' and in_rad_unit[0].lower()=='m':
                 try:
@@ -121,9 +120,6 @@
                     raise ValueError(f"Mass unit ({in_rad_unit}) must be in format 'm#'")
                 in_rad = cosmo.eval_mass2radius(in_rad, cat['z'], delta, mass_type='critical')
                 in_rad_unit = 'mpc'
-=======
-            in_rad, in_rad_unit = cat['radius'], cat.radius_unit
->>>>>>> 6fc528e0
         else:
             print('* ang radius from set scale')
             in_rad = None
