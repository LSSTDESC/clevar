"""@file clevar/match_metrics/recovery/array_funcs.py

Main recovery functions using arrays.
"""
import numpy as np
import healpy as hp

<<<<<<< HEAD
from ...utils import none_val, index_list
=======
from ...utils import none_val, updated_dict
>>>>>>> 13c60110
from .. import plot_helper as ph
from ..plot_helper import plt


def get_recovery_rate(values1, values2, bins1, bins2, is_matched):
    """
    Get recovery rate binned in 2 components

    Parameters
    ----------
    values1, values2: array
        Component 1 and 2.
    bins1, bins2: array, int
        Bins for components 1 and 2.
    is_matched: array (boolean)
        Boolean array indicating matching status

    Returns
    -------
    dict
        Binned recovery rate. Its sections are:

            * `recovery`: Recovery rate binned with (bin1, bin2).\
            bins where no cluster was found have nan value.
            * `edges1`: The bin edges along the first dimension.
            * `edges2`: The bin edges along the second dimension.
            * `counts`: Counts of all clusters in bins.
            * `matched`: Counts of matched clusters in bins.
    """
    hist_counts, edges1, edges2 = np.histogram2d(values1, values2, bins=(bins1, bins2))
    hist_matched = np.histogram2d(values1[is_matched], values2[is_matched], bins=(edges1, edges2))[
        0
    ]
    recovery = np.zeros(hist_counts.shape)
    recovery[:] = np.nan
    recovery[hist_counts > 0] = hist_matched[hist_counts > 0] / hist_counts[hist_counts > 0]
    return {
        "recovery": recovery,
        "edges1": edges1,
        "edges2": edges2,
        "matched": np.array(hist_matched, dtype=int),
        "counts": np.array(hist_counts, dtype=int),
    }


def plot(
    values1,
    values2,
    bins1,
    bins2,
    is_matched,
    shape="steps",
    ax=None,
    plt_kwargs=None,
    lines_kwargs_list=None,
    add_legend=True,
    legend_format=lambda v: v,
    legend_kwargs=None,
):
    """
    Plot recovery rate as lines, with each line binned by bins1 inside a bin of bins2.

    Parameters
    ----------
    values1, values2: array
        Component 1 and 2.
    bins1, bins2: array, int
        Bins for components 1 and 2.
    is_matched: array (boolean)
        Boolean array indicating matching status
    shape: str
        Shape of the lines. Can be steps or line.
    ax: matplotlib.axes
        Ax to add plot
    plt_kwargs: dict, None
        Additional arguments for pylab.plot.
        It also includes the possibility of smoothening the line with `n_increase, scheme`
        arguments. See `clevar.utils.smooth_line` for details.
    lines_kwargs_list: list, None
        List of additional arguments for plotting each line (using pylab.plot).
        Must have same size as len(bins2)-1
    add_legend: bool
        Add legend of bins
    legend_format: function
        Function to format the values of the bins in legend
    legend_kwargs: dict, None
        Additional arguments for pylab.legend

    Returns
    -------
    info: dict
        Information of data in the plots, it contains the sections:

            * `ax`: ax used in the plot.
            * `data`: Binned data used in the plot. It has the sections:

                * `recovery`: Recovery rate binned with (bin1, bin2).\
                bins where no cluster was found have nan value.
                * `edges1`: The bin edges along the first dimension.
                * `edges2`: The bin edges along the second dimension.
                * `counts`: Counts of all clusters in bins.
                * `matched`: Counts of matched clusters in bins.
    """
    info = {
        "data": get_recovery_rate(values1, values2, bins1, bins2, is_matched),
        "ax": plt.axes() if ax is None else ax,
    }
    ph.plot_histograms(
        info["data"]["recovery"].T,
        info["data"]["edges1"],
        info["data"]["edges2"],
        ax=info["ax"],
        shape=shape,
        plt_kwargs=plt_kwargs,
        lines_kwargs_list=lines_kwargs_list,
        add_legend=add_legend,
        legend_kwargs=legend_kwargs,
        legend_format=legend_format,
    )
    return info


def plot_panel(
    values1,
    values2,
    bins1,
    bins2,
    is_matched,
    shape="steps",
    plt_kwargs=None,
    panel_kwargs_list=None,
    fig_kwargs=None,
    add_label=True,
    label_format=lambda v: v,
):
    """
    Plot recovery rate as lines in panels, with each line binned by bins1
    and each panel is based on the data inside a bins2 bin.

    Parameters
    ----------
    values1, values2: array
        Component 1 and 2.
    bins1, bins2: array, int
        Bins for components 1 and 2.
    is_matched: array (boolean)
        Boolean array indicating matching status
    shape: str
        Shape of the lines. Can be steps or line.
    plt_kwargs: dict, None
        Additional arguments for pylab.plot.
        It also includes the possibility of smoothening the line with `n_increase, scheme`
        arguments. See `clevar.utils.smooth_line` for details.
    panel_kwargs_list: list, None
        List of additional arguments for plotting each panel (using pylab.plot).
        Must have same size as len(bins2)-1
    fig_kwargs: dict, None
        Additional arguments for plt.subplots
    add_label: bool
        Add bin label to panel
    label_format: function
        Function to format the values of the bins


    Returns
    -------
    info: dict
        Information of data in the plots, it contains the sections:

            * `fig`: `matplotlib.figure.Figure` object.
            * `axes`: `matplotlib.axes` used in the plot.
            * `data`: Binned data used in the plot. It has the sections:

                * `recovery`: Recovery rate binned with (bin1, bin2).\
                bins where no cluster was found have nan value.
                * `edges1`: The bin edges along the first dimension.
                * `edges2`: The bin edges along the second dimension.
                * `counts`: Counts of all clusters in bins.
                * `matched`: Counts of matched clusters in bins.
    """
    info = {"data": get_recovery_rate(values1, values2, bins1, bins2, is_matched)}
    ncol = int(np.ceil(np.sqrt(info["data"]["edges2"][:-1].size)))
    nrow = int(np.ceil(info["data"]["edges2"][:-1].size / float(ncol)))
    fig, axes = plt.subplots(
        nrow, ncol, **updated_dict({"sharex": True, "sharey": True, "figsize": (8, 6)}, fig_kwargs)
    )
    info.update({"fig": fig, "axes": axes})
    for ax, rec_line, p_kwargs in zip(
        info["axes"].flatten(),
        info["data"]["recovery"].T,
        none_val(panel_kwargs_list, iter(lambda: {}, 1)),
    ):
        ph.add_grid(ax)
        ph.plot_hist_line(
            rec_line, info["data"]["edges1"], ax, shape, **updated_dict(plt_kwargs, p_kwargs)
        )
    for ax in info["axes"].flatten()[len(info["data"]["edges2"]) - 1 :]:
        ax.axis("off")
    if add_label:
        ph.add_panel_bin_label(
            info["axes"],
            info["data"]["edges2"][:-1],
            info["data"]["edges2"][1:],
            format_func=label_format,
        )
    return info


def plot2D(
    values1,
    values2,
    bins1,
    bins2,
    is_matched,
    ax=None,
    plt_kwargs=None,
    add_cb=True,
    cb_kwargs=None,
    add_num=False,
    num_kwargs=None,
):
    """
    Plot recovery rate as in 2D bins.

    Parameters
    ----------
    values1, values2: array
        Component 1 and 2.
    bins1, bins2: array, int
        Bins for components 1 and 2.
    is_matched: array (boolean)
        Boolean array indicating matching status
    ax: matplotlib.axes
        Ax to add plot
    plt_kwargs: dict, None
        Additional arguments for pylab.pcolor.
    add_cb: bool
        Plot colorbar
    cb_kwargs: dict, None
        Colorbar arguments
    add_num: int
        Add numbers in each bin
    num_kwargs: dict, None
        Arguments for number plot (used in plt.text)

    Returns
    -------
    info: dict
        Information of data in the plots, it contains the sections:

            * `ax`: ax used in the plot.
            * `cb` (optional): colorbar.
            * `data`: Binned data used in the plot. It has the sections:

                * `recovery`: Recovery rate binned with (bin1, bin2).\
                bins where no cluster was found have nan value.
                * `edges1`: The bin edges along the first dimension.
                * `edges2`: The bin edges along the second dimension.
                * `counts`: Counts of all clusters in bins.
                * `matched`: Counts of matched clusters in bins.
    """
    # pylint: disable=too-many-locals
    # pylint: disable=invalid-name
    info = {
        "data": get_recovery_rate(values1, values2, bins1, bins2, is_matched),
        "ax": plt.axes() if ax is None else ax,
    }
    pcolor = info["ax"].pcolor(
        info["data"]["edges1"],
        info["data"]["edges2"],
        info["data"]["recovery"].T,
        **updated_dict({"vmin": 0, "vmax": 1}, plt_kwargs),
    )
    if add_num:
        xpositions = 0.5 * (info["data"]["edges1"][:-1] + info["data"]["edges1"][1:])
        ypositions = 0.5 * (info["data"]["edges2"][:-1] + info["data"]["edges2"][1:])
        num_kwargs_ = updated_dict({"va": "center", "ha": "center"}, num_kwargs)
        for xpos, line_matched, line_total in zip(
            xpositions, info["data"]["matched"], info["data"]["counts"]
        ):
            for ypos, matched, total in zip(ypositions, line_matched, line_total):
                if total > 0:
                    info["ax"].text(
                        xpos, ypos, rf"$\frac{{{matched:.0f}}}{{{total:.0f}}}$", **num_kwargs_
                    )
    if add_cb:
        info["cb"] = plt.colorbar(pcolor, **updated_dict({"ax": info["ax"]}, cb_kwargs))
    return info


def skyplot(
    ra,
    dec,
    is_matched,
    nside=256,
    nest=True,
    auto_lim=False,
    ra_lim=None,
    dec_lim=None,
    recovery_label="Recovery Rate",
    fig=None,
    figsize=None,
    **kwargs,
):
    """
    Plot recovery rate in healpix pixels.

    Parameters
    ----------
    ra: numpy array
        Ra array in degrees
    dec: numpy array
        Dec array in degrees
    is_matched: array (boolean)
        Boolean array indicating matching status
    nside: int
        Healpix nside
    nest: bool
        If ordering is nested
    auto_lim: bool
        Set automatic limits for ra/dec.
    ra_lim: None, list
        Min/max RA for plot.
    dec_lim: None, list
        Min/max DEC for plot.
    recovery_label: str
        Lable for colorbar. Default: 'recovery rate'
    fig: matplotlib.figure.Figure, None
        Matplotlib figure object. If not provided a new one is created.
    figsize: tuple
        Width, height in inches (float, float). Default value from hp.cartview.
    **kwargs:
        Extra arguments for hp.cartview:

            * xsize (int) : The size of the image. Default: 800
            * title (str) : The title of the plot. Default: None
            * min (float) : The minimum range value
            * max (float) : The maximum range value
            * remove_dip (bool) : If :const:`True`, remove the dipole+monopole
            * remove_mono (bool) : If :const:`True`, remove the monopole
            * gal_cut (float, scalar) : Symmetric galactic cut for \
            the dipole/monopole fit. Removes points in latitude range \
            [-gal_cut, +gal_cut]
            * format (str) : The format of the scale label. Default: '%g'
            * cbar (bool) : Display the colorbar. Default: True
            * notext (bool) : If True, no text is printed around the map
            * norm ({'hist', 'log', None}) : Color normalization, \
            hist= histogram equalized color mapping, log= logarithmic color \
            mapping, default: None (linear color mapping)
            * cmap (a color map) :  The colormap to use (see matplotlib.cm)
            * badcolor (str) : Color to use to plot bad values
            * bgcolor (str) : Color to use for background
            * margins (None or sequence) : Either None, or a \
            sequence (left,bottom,right,top) giving the margins on \
            left,bottom,right and top of the axes. Values are relative to \
            figure (0-1). Default: None

    Returns
    -------
    info: dict
        Information of data in the plots, it contains the sections:

            * `fig` (matplotlib.pyplot.figure): Figure of the plot. The main can be accessed at\
            `info['fig'].axes[0]`, and the colorbar at `info['fig'].axes[1]`.
            * `nc_pix`: Dictionary with the number of clusters in each pixel.
            * `nc_mt_pix`: Dictionary with the number of matched clusters in each pixel.
    """
    # pylint: disable=too-many-locals
    all_pix, mt_pix = {}, {}
    for pix, is_mt in zip(hp.ang2pix(nside, ra, dec, nest=nest, lonlat=True), is_matched):
        all_pix[pix] = all_pix.get(pix, 0) + 1
        mt_pix[pix] = mt_pix.get(pix, 0) + is_mt
    map_ = np.full(hp.nside2npix(nside), np.nan)
    map_[list(all_pix.keys())] = np.divide(list(mt_pix.values()), list(all_pix.values()))

    kwargs_ = {}
    vmin, vmax = min(map_[list(all_pix.keys())]), max(map_[list(all_pix.keys())])
<<<<<<< HEAD
    if vmin==vmax:
        kwargs_['min'] = vmin-1e-10
        kwargs_['max'] = vmax+1e-10
    kwargs_.update(kwargs)
    fig, ax, cb = ph.plot_healpix_map(
        map_, nest=nest, auto_lim=auto_lim, bad_val=np.nan,
        ra_lim=ra_lim, dec_lim=dec_lim, fig=fig, figsize=figsize, **kwargs_)

    if cb:
        cb.set_xlabel(recovery_label)

    info = {'fig':fig,  'nc_pix':all_pix, 'nc_mt_pix':mt_pix}
    return info

def get_fscore(cat1_values1, cat1_values2, cat1_bins1, cat1_bins2, cat1_is_matched,
               cat2_values1, cat2_values2, cat2_bins1, cat2_bins2, cat2_is_matched,
               beta=1, pref='cat1'):
    """
    Computes fscore

    Parameters
    ----------
    cat1_values1, cat2_values2: array
        Component 1 and 2 of catalog 1.
    cat1_bins1, cat1_bins2: array, int
        Bins for components 1 and 2 of catalog 1.
    cat1_is_matched: array (boolean)
        Boolean array indicating matching status of catalog 1.
    cat2_values1, cat2_values2: array
        Component 1 and 2 of catalog 2.
    cat2_bins1, cat2_bins2: array, int
        Bins for components 1 and 2 of catalog 2.
    cat2_is_matched: array (boolean)
        Boolean array indicating matching status of catalog 2.
    beta: float
        Additional recall weight in f-score
    pref: str
        Peference to which recovery rate beta is applied, must be cat1 or cat2.


    Returns
    -------
    dict
        Binned fscore and recovery rate. Its sections are:

            * `fscore`: F-n score binned with (cat2_bins1, cat2_bins2, cat1_bins1, cat1_bins2).
            * `cat1`: Dictionary with recovery rate of catalog 1, see get_recovery_rate for info.
            * `cat2`: Dictionary with recovery rate of catalog 2, see get_recovery_rate for info.
    """
    rec1 = get_recovery_rate(
        cat1_values1, cat1_values2, cat1_bins1, cat1_bins2, cat1_is_matched)
    rec2 = get_recovery_rate(
        cat2_values1, cat2_values2, cat2_bins1, cat2_bins2, cat2_is_matched)

    r1_grid = np.outer(np.ones(rec2['recovery'].size), rec1['recovery'].flatten())
    r2_grid = np.outer(rec2['recovery'].flatten(), np.ones(rec1['recovery'].size))

    beta2 = beta**2
    fscore = (1+beta2)*r1_grid*r2_grid
    if pref=='cat1':
        fscore /= (beta2*r1_grid+r2_grid)
    elif pref=='cat2':
        fscore /= (r1_grid+beta2*r2_grid)
    else:
        raise ValueError(f'pref (={pref}) must be cat1 or cat2')
    return {'fscore': fscore.reshape(*rec2['recovery'].shape, *rec1['recovery'].shape),
            'cat1':rec1, 'cat2':rec2}

def plot_fscore(cat1_val1, cat1_val2, cat1_bins1, cat1_bins2, cat1_is_matched,
                cat2_val1, cat2_val2, cat2_bins1, cat2_bins2, cat2_is_matched,
                beta=1, pref='cat1', par_order=(0, 1, 2, 3), shape='steps', plt_kwargs={},
                lines_kwargs_list=None, fig_kwargs={}, legend_kwargs={},
                cat1_val1_label=None, cat1_val2_label=None,
                cat2_val1_label=None, cat2_val2_label=None,
                cat1_datalabel1_format=lambda v: v, cat1_datalabel2_format=lambda v: v,
                cat2_datalabel1_format=lambda v: v, cat2_datalabel2_format=lambda v: v,
                ):
    """
    Plot recovery rate as lines in panels, with each line binned by bins1
    and each panel is based on the data inside a bins2 bin.

    Parameters
    ----------
    cat1_values1, cat2_values2: array
        Component 1 and 2 of catalog 1.
    cat1_bins1, cat1_bins2: array, int
        Bins for components 1 and 2 of catalog 1.
    cat1_is_matched: array (boolean)
        Boolean array indicating matching status of catalog 1.
    cat2_values1, cat2_values2: array
        Component 1 and 2 of catalog 2.
    cat2_bins1, cat2_bins2: array, int
        Bins for components 1 and 2 of catalog 2.
    cat2_is_matched: array (boolean)
        Boolean array indicating matching status of catalog 2.
    beta: float
        Additional recall weight in f-score
    pref: str
        Peference to which recovery rate beta is applied, must be cat1 or cat2.
    par_order: list, bool
        It transposes quantities used, must be a percolation of (0, 1, 2, 3).
    shape: str
        Shape of the lines. Can be steps or line.
    plt_kwargs: dict
        Additional arguments for pylab.plot
    lines_kwargs_list: list, None
        List of additional arguments for plotting each line (using pylab.plot).
        Must have same size as len(bins2)-1
    fig_kwargs: dict
        Additional arguments for plt.subplots
    legend_kwargs: dict
        Additional arguments for pylab.legend
    cat1_val1_label, cat1_val2_label: str
        Labels for quantities 1 and 2 of catalog 1.
    cat2_val1_label, cat2_val2_label: str
        Labels for quantities 1 and 2 of catalog 2.
    cat1_datalabel1_format, cat1_datalabel2_format: function
        Function to format the values of labels for catalog 1.
    cat2_datalabel1_format, cat2_datalabel2_format: function
        Function to format the values of labels for catalog 2.


    Returns
    -------
    info: dict
        Information of data in the plots, it contains the sections:

            * `fig`: `matplotlib.figure.Figure` object.
            * `axes`: `matplotlib.axes` used in the plot.
            * `data`: Binned data used in the plot. It has the sections:

                * `fscore`: F-n score binned with (cat2_bins1, cat2_bins2, cat1_bins1, cat1_bins2).
                * `cat1`: Dictionary with recovery rate of catalog 1, see get_recovery_rate.
                * `cat2`: Dictionary with recovery rate of catalog 2, see get_recovery_rate.
    """
    info = {'data': get_fscore(
        cat1_val1, cat1_val2, cat1_bins1, cat1_bins2, cat1_is_matched,
        cat2_val1, cat2_val2, cat2_bins1, cat2_bins2, cat2_is_matched,
        beta=beta, pref=pref)}

    # Order of parameters
    edges = index_list([info['data']['cat1']['edges1'], info['data']['cat1']['edges2'],
                        info['data']['cat2']['edges1'], info['data']['cat2']['edges2']],
                         par_order)
    labels = index_list([cat1_val1_label, cat1_val2_label,
                         cat2_val1_label, cat2_val2_label], par_order)
    label_formats = index_list(
        [cat1_datalabel1_format, cat1_datalabel2_format,
         cat2_datalabel1_format, cat2_datalabel2_format], par_order)
    tr_order = index_list([2, 3, 0, 1], index_list(par_order, [2, 3, 0, 1]))

    ni = edges[2].size-1
    nj = edges[3].size-1
    fig_kwargs_ = dict(sharex=True, sharey=True, figsize=(8, 6))
    fig_kwargs_.update(fig_kwargs)
    info.update({key: value for key, value in zip(
        ('fig', 'axes'), plt.subplots(ni, nj, **fig_kwargs_))})
    add_legend = True
    for axl, fscl in zip(info['axes'], info['data']['fscore'].transpose(*tr_order)):
        for ax, fsc in zip(axl, fscl):
            ph.add_grid(ax)
            ph.plot_histograms(fsc.T, edges[0], edges[1],
                               ax=ax, shape=shape, plt_kwargs=plt_kwargs,
                               lines_kwargs_list=lines_kwargs_list,
                               add_legend=add_legend, legend_format=label_formats[1],
                               legend_kwargs=legend_kwargs)
            add_legend = False
    for ax in info['axes'][:,0]:
        ax.set_ylabel(f'$F_{{{beta}}}$ score')
    for ax in info['axes'][-1,:]:
        ax.set_xlabel(f'${labels[0]}$')
    ph.add_panel_bin_label(
        info['axes'], edges[3][:-1], edges[3][1:],
        prefix='' if labels[3] is None else f'{labels[3]}: ',
        format_func=label_formats[3])
    ph.add_panel_bin_label(
        info['axes'][:,-1], edges[2][:-1], edges[2][1:],
        prefix='' if labels[2] is None else f'{labels[2]}: ',
        format_func=label_formats[2], position='right')

=======
    if vmin == vmax:
        kwargs_["min"] = vmin - 1e-10
        kwargs_["max"] = vmax + 1e-10
    fig, _, cbar = ph.plot_healpix_map(
        map_,
        nest=nest,
        auto_lim=auto_lim,
        bad_val=np.nan,
        ra_lim=ra_lim,
        dec_lim=dec_lim,
        fig=fig,
        figsize=figsize,
        **updated_dict(kwargs_, kwargs),
    )

    if cbar:
        cbar.set_xlabel(recovery_label)

    info = {"fig": fig, "nc_pix": all_pix, "nc_mt_pix": mt_pix}
>>>>>>> 13c60110
    return info<|MERGE_RESOLUTION|>--- conflicted
+++ resolved
@@ -5,11 +5,7 @@
 import numpy as np
 import healpy as hp
 
-<<<<<<< HEAD
-from ...utils import none_val, index_list
-=======
-from ...utils import none_val, updated_dict
->>>>>>> 13c60110
+from ...utils import none_val, updated_dict, index_list
 from .. import plot_helper as ph
 from ..plot_helper import plt
 
@@ -387,19 +383,25 @@
 
     kwargs_ = {}
     vmin, vmax = min(map_[list(all_pix.keys())]), max(map_[list(all_pix.keys())])
-<<<<<<< HEAD
-    if vmin==vmax:
-        kwargs_['min'] = vmin-1e-10
-        kwargs_['max'] = vmax+1e-10
-    kwargs_.update(kwargs)
-    fig, ax, cb = ph.plot_healpix_map(
-        map_, nest=nest, auto_lim=auto_lim, bad_val=np.nan,
-        ra_lim=ra_lim, dec_lim=dec_lim, fig=fig, figsize=figsize, **kwargs_)
-
-    if cb:
-        cb.set_xlabel(recovery_label)
-
-    info = {'fig':fig,  'nc_pix':all_pix, 'nc_mt_pix':mt_pix}
+    if vmin == vmax:
+        kwargs_["min"] = vmin - 1e-10
+        kwargs_["max"] = vmax + 1e-10
+    fig, _, cbar = ph.plot_healpix_map(
+        map_,
+        nest=nest,
+        auto_lim=auto_lim,
+        bad_val=np.nan,
+        ra_lim=ra_lim,
+        dec_lim=dec_lim,
+        fig=fig,
+        figsize=figsize,
+        **updated_dict(kwargs_, kwargs),
+    )
+
+    if cbar:
+        cbar.set_xlabel(recovery_label)
+
+    info = {"fig": fig, "nc_pix": all_pix, "nc_mt_pix": mt_pix}
     return info
 
 def get_fscore(cat1_values1, cat1_values2, cat1_bins1, cat1_bins2, cat1_is_matched,
@@ -568,25 +570,4 @@
         prefix='' if labels[2] is None else f'{labels[2]}: ',
         format_func=label_formats[2], position='right')
 
-=======
-    if vmin == vmax:
-        kwargs_["min"] = vmin - 1e-10
-        kwargs_["max"] = vmax + 1e-10
-    fig, _, cbar = ph.plot_healpix_map(
-        map_,
-        nest=nest,
-        auto_lim=auto_lim,
-        bad_val=np.nan,
-        ra_lim=ra_lim,
-        dec_lim=dec_lim,
-        fig=fig,
-        figsize=figsize,
-        **updated_dict(kwargs_, kwargs),
-    )
-
-    if cbar:
-        cbar.set_xlabel(recovery_label)
-
-    info = {"fig": fig, "nc_pix": all_pix, "nc_mt_pix": mt_pix}
->>>>>>> 13c60110
     return info